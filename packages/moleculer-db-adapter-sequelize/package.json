--- conflicted
+++ resolved
@@ -32,17 +32,6 @@
     "benchmarkify": "2.1.0",
     "coveralls": "3.0.2",
     "eslint": "5.7.0",
-<<<<<<< HEAD
-    "jest": "23.4.0",
-    "jest-cli": "23.6.0",
-    "lolex": "2.7.1",
-    "moleculer": "0.13.0",
-    "moleculer-docgen": "0.2.1",
-    "mysql2": "1.5.3",
-    "nodemon": "1.18.1",
-    "npm-check": "5.9.0",
-    "pg": "7.4.3",
-=======
     "jest": "23.6.0",
     "jest-cli": "23.6.0",
     "lolex": "3.0.0",
@@ -52,7 +41,6 @@
     "nodemon": "1.18.4",
     "npm-check": "5.9.0",
     "pg": "7.5.0",
->>>>>>> 3c70cefd
     "pg-hstore": "2.3.2",
     "sqlite3": "4.0.3",
     "tedious": "3.0.1"
